/*
 *   Copyright 2021 Benoit LETONDOR
 *
 *   Licensed under the Apache License, Version 2.0 (the "License");
 *   you may not use this file except in compliance with the License.
 *   You may obtain a copy of the License at
 *
 *      http://www.apache.org/licenses/LICENSE-2.0
 *
 *   Unless required by applicable law or agreed to in writing, software
 *   distributed under the License is distributed on an "AS IS" BASIS,
 *   WITHOUT WARRANTIES OR CONDITIONS OF ANY KIND, either express or implied.
 *   See the License for the specific language governing permissions and
 *   limitations under the License.
 */
apply plugin: 'com.android.application'
apply plugin: 'kotlin-android'

def keystorePropertiesFile = rootProject.file("key/key.properties")
def keystoreProperties = new Properties()
keystoreProperties.load(new FileInputStream(keystorePropertiesFile))

android {
    compileSdkVersion 30

    defaultConfig {
        applicationId "com.benoitletondor.pixelminimalwatchface"
        minSdkVersion 25
        targetSdkVersion 30
<<<<<<< HEAD
        versionCode 62
        versionName "2.0.0"
=======
        versionCode 63
        versionName "1.8.9"
>>>>>>> 09cecaa3
        multiDexEnabled true

        buildConfigField "String", "COMPANION_APP_PLAYSTORE_URL", '"https://play.google.com/store/apps/details?id=com.benoitletondor.pixelminimalwatchface"'
        buildConfigField "String", "COMPANION_APP_CAPABILITY", '"pixel_minimal_watch_face_companion_app"'
    }

    signingConfigs {
        debug {
            keyAlias "pixelwatchface"
            keyPassword "pixelwatchfacedebug"
            storeFile file("../key/debug.jks")
            storePassword "pixelwatchfacedebug"
        }
        release {
            keyAlias keystoreProperties['keyAlias']
            keyPassword keystoreProperties['keyPassword']
            storeFile file(keystoreProperties['storeFile'])
            storePassword keystoreProperties['storePassword']
        }
    }

    buildFeatures {
        viewBinding true
    }

    buildTypes {
        debug {
            signingConfig signingConfigs.debug
        }
        release {
            signingConfig signingConfigs.release
            minifyEnabled true
            shrinkResources true
            proguardFiles getDefaultProguardFile('proguard-android-optimize.txt'), 'proguard-rules.pro'
        }
    }

    compileOptions {
        sourceCompatibility JavaVersion.VERSION_1_8
        targetCompatibility JavaVersion.VERSION_1_8
    }

    kotlinOptions {
        jvmTarget = "1.8"
    }
}

dependencies {
    implementation"org.jetbrains.kotlin:kotlin-stdlib-jdk7:$kotlin_version"

    implementation 'androidx.wear:wear:1.1.0'
    implementation 'com.google.android.support:wearable:2.8.1'
    implementation 'com.google.android.gms:play-services-wearable:17.1.0'
    implementation 'androidx.constraintlayout:constraintlayout:2.1.0'
    implementation 'androidx.cardview:cardview:1.0.0'
    implementation 'androidx.activity:activity-ktx:1.3.1'

    compileOnly 'com.google.android.wearable:wearable:2.8.1'
}<|MERGE_RESOLUTION|>--- conflicted
+++ resolved
@@ -27,13 +27,8 @@
         applicationId "com.benoitletondor.pixelminimalwatchface"
         minSdkVersion 25
         targetSdkVersion 30
-<<<<<<< HEAD
-        versionCode 62
+        versionCode 64
         versionName "2.0.0"
-=======
-        versionCode 63
-        versionName "1.8.9"
->>>>>>> 09cecaa3
         multiDexEnabled true
 
         buildConfigField "String", "COMPANION_APP_PLAYSTORE_URL", '"https://play.google.com/store/apps/details?id=com.benoitletondor.pixelminimalwatchface"'
