--- conflicted
+++ resolved
@@ -27,12 +27,8 @@
         applicationId "com.benoitletondor.pixelminimalwatchface"
         minSdkVersion 25
         targetSdkVersion 30
-        versionCode 49
-<<<<<<< HEAD
+        versionCode 50
         versionName "2.0.0"
-=======
-        versionName "1.8.4"
->>>>>>> 4e6ba335
         multiDexEnabled true
 
         buildConfigField "String", "COMPANION_APP_PLAYSTORE_URL", '"https://play.google.com/store/apps/details?id=com.benoitletondor.pixelminimalwatchface"'
