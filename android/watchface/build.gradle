--- conflicted
+++ resolved
@@ -27,12 +27,8 @@
         applicationId "com.benoitletondor.pixelminimalwatchface"
         minSdkVersion 25
         targetSdkVersion 30
-        versionCode 53
-<<<<<<< HEAD
+        versionCode 54
         versionName "2.0.0"
-=======
-        versionName "1.8.6"
->>>>>>> ab698836
         multiDexEnabled true
 
         buildConfigField "String", "COMPANION_APP_PLAYSTORE_URL", '"https://play.google.com/store/apps/details?id=com.benoitletondor.pixelminimalwatchface"'
