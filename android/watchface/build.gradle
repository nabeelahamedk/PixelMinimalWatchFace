/*
 *   Copyright 2021 Benoit LETONDOR
 *
 *   Licensed under the Apache License, Version 2.0 (the "License");
 *   you may not use this file except in compliance with the License.
 *   You may obtain a copy of the License at
 *
 *      http://www.apache.org/licenses/LICENSE-2.0
 *
 *   Unless required by applicable law or agreed to in writing, software
 *   distributed under the License is distributed on an "AS IS" BASIS,
 *   WITHOUT WARRANTIES OR CONDITIONS OF ANY KIND, either express or implied.
 *   See the License for the specific language governing permissions and
 *   limitations under the License.
 */
apply plugin: 'com.android.application'
apply plugin: 'kotlin-android'

def keystorePropertiesFile = rootProject.file("key/key.properties")
def keystoreProperties = new Properties()
keystoreProperties.load(new FileInputStream(keystorePropertiesFile))

android {
    compileSdkVersion 30

    defaultConfig {
        applicationId "com.benoitletondor.pixelminimalwatchface"
        minSdkVersion 25
        targetSdkVersion 30
        versionCode 54
<<<<<<< HEAD
        versionName "2.0.0"
=======
        versionName "1.8.7"
>>>>>>> d911bbf8
        multiDexEnabled true

        buildConfigField "String", "COMPANION_APP_PLAYSTORE_URL", '"https://play.google.com/store/apps/details?id=com.benoitletondor.pixelminimalwatchface"'
        buildConfigField "String", "COMPANION_APP_CAPABILITY", '"pixel_minimal_watch_face_companion_app"'
    }

    signingConfigs {
        debug {
            keyAlias "pixelwatchface"
            keyPassword "pixelwatchfacedebug"
            storeFile file("../key/debug.jks")
            storePassword "pixelwatchfacedebug"
        }
        release {
            keyAlias keystoreProperties['keyAlias']
            keyPassword keystoreProperties['keyPassword']
            storeFile file(keystoreProperties['storeFile'])
            storePassword keystoreProperties['storePassword']
        }
    }

    buildFeatures {
        viewBinding true
    }

    buildTypes {
        debug {
            signingConfig signingConfigs.debug
        }
        release {
            signingConfig signingConfigs.release
            minifyEnabled true
            shrinkResources true
            proguardFiles getDefaultProguardFile('proguard-android-optimize.txt'), 'proguard-rules.pro'
        }
    }

    compileOptions {
        sourceCompatibility JavaVersion.VERSION_1_8
        targetCompatibility JavaVersion.VERSION_1_8
    }

    kotlinOptions {
        jvmTarget = "1.8"
    }
}

dependencies {
    implementation"org.jetbrains.kotlin:kotlin-stdlib-jdk7:$kotlin_version"

    implementation 'androidx.wear:wear:1.1.0'
    implementation 'com.google.android.support:wearable:2.8.1'
    implementation 'com.google.android.gms:play-services-wearable:17.1.0'
    implementation 'androidx.constraintlayout:constraintlayout:2.1.0'
    implementation 'androidx.cardview:cardview:1.0.0'
    implementation 'androidx.activity:activity-ktx:1.3.1'

    compileOnly 'com.google.android.wearable:wearable:2.8.1'
}<|MERGE_RESOLUTION|>--- conflicted
+++ resolved
@@ -27,12 +27,8 @@
         applicationId "com.benoitletondor.pixelminimalwatchface"
         minSdkVersion 25
         targetSdkVersion 30
-        versionCode 54
-<<<<<<< HEAD
+        versionCode 55
         versionName "2.0.0"
-=======
-        versionName "1.8.7"
->>>>>>> d911bbf8
         multiDexEnabled true
 
         buildConfigField "String", "COMPANION_APP_PLAYSTORE_URL", '"https://play.google.com/store/apps/details?id=com.benoitletondor.pixelminimalwatchface"'
