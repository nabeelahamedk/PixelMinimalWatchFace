package com.benoitletondor.pixelminimalwatchface.helper

import android.content.Context
import android.graphics.drawable.Icon
import android.net.Uri
import android.support.wearable.complications.ComplicationData
import android.support.wearable.complications.ComplicationText
import android.util.Log
import com.benoitletondor.pixelminimalwatchface.Device
import com.benoitletondor.pixelminimalwatchface.R
import org.json.JSONObject
import kotlin.math.roundToInt

fun Context.getTopAndBottomMargins(): Float {
<<<<<<< HEAD
    if (Device.isOppoWatch) {
        return dpToPx(5).toFloat()
    }

    if (Device.isSamsungGalaxy) {
        return dpToPx(23).toFloat()
=======
    return when {
        Device.isSamsungGalaxyWatch4BigScreen(this) -> dpToPx(26).toFloat()
        Device.isSamsungGalaxy -> dpToPx(23).toFloat()
        else -> resources.getDimension(R.dimen.screen_top_and_bottom_margin)
>>>>>>> d911bbf8
    }
}

fun ComplicationData.sanitize(context: Context): ComplicationData {
    try {
        if (!Device.isSamsungGalaxy) {
            return this
        }

        if (!isSamsungHeartRateBadComplicationData(context)) {
            return this
        }

        val shortText = context.getSamsungHeartRateData() ?: "?"

        val builder = ComplicationData.Builder(this)
            .setShortText(ComplicationText.plainText(shortText))
            .setIcon(Icon.createWithResource(context, R.drawable.ic_heart_complication))
        return builder.build()
    } catch (t: Throwable) {
        Log.e("PixelWatchFace", "Error while sanitizing complication data", t)
        return this
    }
}

private fun Context.getSamsungHeartRateData(): String? {
    val uri = "content://com.samsung.android.wear.shealth.healthdataprovider"

    val bundle = contentResolver.call(Uri.parse(uri), "heart_rate", null, null)
    if (bundle != null) {
        val error = bundle.getString("error")
        if (error != null) {
            return null
        }

        val data = bundle.getString("data") ?: return null
        val json = JSONObject(data)
        val hr = json.optDouble("value", -1.0)
        return if (hr > 0) {
            hr.roundToInt().toString()
        } else {
            null
        }
    }

    return null
}

private val samsungHeartRateComplicationShortTextValues = setOf(
    "心跳率",
    "心率",
    "Nhịp tim",
    "Yurak puls",
    "شرح قلب",
    "Пульс",
    "Klp atş hz",
    "Heart rate",
    "Ýürek ritm",
    "อัตราการเต้นหัวใจ",
    "Тапиши дил",
    "హృదయ స్పందన రేటు",
    "இ.து.விகி.",
    "Puls",
    "Rr. zemrës",
    "Srč. utrip",
    "Srdcový tep",
    "හෘද වේගය",
    "Пульс",
    "Freq. card.",
    "Freq. car.",
    "Tyntno",
    "ਦਿਲ ਦੀ ਗਤੀ",
    "ହାର୍ଟ୍ ରେଟ୍",
    "Hartslag",
    "हृदय गति<",
    "ႏွလုံး ခုန္ႏႈန္း",
    "နှလုံး ခုန်နှုန်း",
    "Kdr jntung",
    "हृदय गती",
    "Зүрхний цохилт",
    "ഹൃദയമിടി.",
    "Пулс",
    "Sirds rit.",
    "Šird. rit.",
    "ອັດຕາຫົວໃຈເຕັ້ນ",
    "Жүрөк согушу",
    "심박수",
    "ಹೃದಯ ಬಡಿತದ ದರ",
    "Жүрек соғ.",
    "პულსი",
    "心拍数",
    "דופק לב",
    "Freq. card.",
    "Púls",
    "Dnyt jntng",
    "Սրտխփ. հճխ",
    "Pulzus",
    "Otk. srca",
    "हृदय गति",
    "હૃદય દર",
    "Ritmo car.",
    "Croíráta",
    "Fréq. car.",
    "Cardio",
    "Syke",
    "ضربان قلب",
    "Bihotz frek.",
    "Süd. löög.",
    "RC",
    "FC",
    "Καρ. παλμ.",
    "Srd. tep",
    "Ritme card",
    "སྙིང་འཕར་ཚད།",
    "হৃদয. হার",
    "হৃদস্পন্দনের হার",
    "Сър. ритъм",
    "Част. пул.",
    "Ürək ritmi",
    "হৃদ হাৰ",
    "سرعة ضربات القلب",
    "HeartRate",
)

private fun ComplicationData.isSamsungHeartRateBadComplicationData(context: Context): Boolean
    = shortText != null && samsungHeartRateComplicationShortTextValues.contains(shortText.getText(context, System.currentTimeMillis()))<|MERGE_RESOLUTION|>--- conflicted
+++ resolved
@@ -12,19 +12,11 @@
 import kotlin.math.roundToInt
 
 fun Context.getTopAndBottomMargins(): Float {
-<<<<<<< HEAD
-    if (Device.isOppoWatch) {
-        return dpToPx(5).toFloat()
-    }
-
-    if (Device.isSamsungGalaxy) {
-        return dpToPx(23).toFloat()
-=======
     return when {
+        Device.isOppoWatch -> dpToPx(5).toFloat()
         Device.isSamsungGalaxyWatch4BigScreen(this) -> dpToPx(26).toFloat()
         Device.isSamsungGalaxy -> dpToPx(23).toFloat()
         else -> resources.getDimension(R.dimen.screen_top_and_bottom_margin)
->>>>>>> d911bbf8
     }
 }
 
