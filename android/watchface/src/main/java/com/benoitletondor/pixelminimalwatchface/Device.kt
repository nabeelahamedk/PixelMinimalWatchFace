package com.benoitletondor.pixelminimalwatchface

import android.content.Context
import android.os.Build

object Device {
    val isSamsungGalaxy get(): Boolean = Build.BRAND.equals("samsung", ignoreCase = true)
<<<<<<< HEAD
    val isOppoWatch get(): Boolean = Build.BRAND == "OPPO" && Build.MODEL == "OPPO Watch"
=======
    fun isSamsungGalaxyWatch4BigScreen(context: Context) = isSamsungGalaxy && context.resources.displayMetrics.heightPixels >= 450
>>>>>>> d911bbf8
}<|MERGE_RESOLUTION|>--- conflicted
+++ resolved
@@ -5,9 +5,6 @@
 
 object Device {
     val isSamsungGalaxy get(): Boolean = Build.BRAND.equals("samsung", ignoreCase = true)
-<<<<<<< HEAD
-    val isOppoWatch get(): Boolean = Build.BRAND == "OPPO" && Build.MODEL == "OPPO Watch"
-=======
     fun isSamsungGalaxyWatch4BigScreen(context: Context) = isSamsungGalaxy && context.resources.displayMetrics.heightPixels >= 450
->>>>>>> d911bbf8
+    val isOppoWatch get(): Boolean = Build.BRAND == "OPPO" && Build.MODEL == "OPPO Watch"    
 }