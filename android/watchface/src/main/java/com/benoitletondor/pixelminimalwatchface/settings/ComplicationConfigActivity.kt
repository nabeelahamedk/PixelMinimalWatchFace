--- conflicted
+++ resolved
@@ -58,13 +58,10 @@
             storage.setShouldShowComplicationsInAmbientMode(showComplicationsAmbient)
         }, { showFilledTimeAmbient ->
             storage.setShouldShowFilledTimeInAmbientMode(showFilledTimeAmbient)
-<<<<<<< HEAD
         }, { timeSize ->
             storage.setTimeSize(timeSize)
-=======
         }, { showSecondsRing ->
             storage.setShouldShowSecondsRing(showSecondsRing)
->>>>>>> 4496c1d7
         })
 
         wearable_recycler_view.isEdgeItemsCenteringEnabled = true
