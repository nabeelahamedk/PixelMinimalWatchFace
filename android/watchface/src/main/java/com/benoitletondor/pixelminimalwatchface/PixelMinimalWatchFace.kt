/*
 *   Copyright 2021 Benoit LETONDOR
 *
 *   Licensed under the Apache License, Version 2.0 (the "License");
 *   you may not use this file except in compliance with the License.
 *   You may obtain a copy of the License at
 *
 *      http://www.apache.org/licenses/LICENSE-2.0
 *
 *   Unless required by applicable law or agreed to in writing, software
 *   distributed under the License is distributed on an "AS IS" BASIS,
 *   WITHOUT WARRANTIES OR CONDITIONS OF ANY KIND, either express or implied.
 *   See the License for the specific language governing permissions and
 *   limitations under the License.
 */
package com.benoitletondor.pixelminimalwatchface

import android.app.NotificationChannel
import android.app.NotificationManager
import android.app.PendingIntent
import android.app.WallpaperManager
import android.content.*
import android.content.Intent.FLAG_ACTIVITY_NEW_TASK
import android.graphics.Canvas
import android.graphics.Rect
import android.graphics.drawable.Drawable
import android.os.Build
import android.os.Bundle
import android.support.wearable.complications.ComplicationData
import android.support.wearable.complications.ComplicationText
import android.support.wearable.complications.SystemProviders
import android.support.wearable.watchface.CanvasWatchFaceService
import android.support.wearable.watchface.WatchFaceService
import android.support.wearable.watchface.WatchFaceStyle
import android.util.Log
import android.util.SparseArray
import android.view.SurfaceHolder
import android.view.WindowInsets
import android.widget.Toast
import androidx.core.app.NotificationCompat
import androidx.core.app.NotificationManagerCompat
<<<<<<< HEAD
import com.benoitletondor.pixelminimalwatchface.drawer.digital.android12.Android12DigitalWatchFaceDrawer
import com.benoitletondor.pixelminimalwatchface.drawer.WatchFaceDrawer
import com.benoitletondor.pixelminimalwatchface.drawer.digital.regular.RegularDigitalWatchFaceDrawer
import com.benoitletondor.pixelminimalwatchface.helper.ComplicationTimeDependentUpdateHandler
import com.benoitletondor.pixelminimalwatchface.helper.FullBrightnessActivity
import com.benoitletondor.pixelminimalwatchface.helper.await
import com.benoitletondor.pixelminimalwatchface.helper.openActivity
=======
import androidx.core.util.forEach
import com.benoitletondor.pixelminimalwatchface.helper.*
>>>>>>> 41000b65
import com.benoitletondor.pixelminimalwatchface.model.ComplicationColors
import com.benoitletondor.pixelminimalwatchface.model.DEFAULT_APP_VERSION
import com.benoitletondor.pixelminimalwatchface.model.Storage
import com.benoitletondor.pixelminimalwatchface.rating.FeedbackActivity
import com.benoitletondor.pixelminimalwatchface.model.ComplicationLocation
import com.benoitletondor.pixelminimalwatchface.settings.phonebattery.*
import com.google.android.gms.wearable.*
import kotlinx.coroutines.*
import java.lang.Runnable
import java.lang.ref.WeakReference
import java.util.*
import kotlin.math.max

const val MISC_NOTIFICATION_CHANNEL_ID = "rating"
private const val DATA_KEY_PREMIUM = "premium"
private const val DATA_KEY_BATTERY_STATUS_PERCENT = "/batterySync/batteryStatus"
private const val THREE_DAYS_MS: Long = 1000 * 60 * 60 * 24 * 3
private const val THIRTY_MINS_MS: Long = 1000 * 60 * 30
private const val MINIMUM_COMPLICATION_UPDATE_INTERVAL_MS = 1000L

class PixelMinimalWatchFace : CanvasWatchFaceService() {

    override fun onCreateEngine(): Engine {
        val storage = Injection.storage(this)

        // Set app version to the current one if not set yet (first launch)
        if (storage.getAppVersion() == DEFAULT_APP_VERSION) {
            storage.setAppVersion(BuildConfig.VERSION_CODE)
        }

        return Engine(this, storage)
    }

    inner class Engine(
        private val service: WatchFaceService,
        private val storage: Storage,
    ) : CanvasWatchFaceService.Engine(), DataClient.OnDataChangedListener, MessageClient.OnMessageReceivedListener,
        Drawable.Callback, CoroutineScope by CoroutineScope(SupervisorJob() + Dispatchers.Default) {
        private lateinit var calendar: Calendar
        private var registeredTimeZoneReceiver = false

        private lateinit var watchFaceDrawer: WatchFaceDrawer

        private var complicationsColors: ComplicationColors = storage.getComplicationColors()
        private val complicationDataSparseArray: SparseArray<ComplicationData> = SparseArray(COMPLICATION_IDS.size)

        private var muteMode = false
        private var ambient = false
        private var lowBitAmbient = false
        private var burnInProtection = false

        private val timeDependentUpdateHandler = ComplicationTimeDependentUpdateHandler(WeakReference(this))
        private val timeDependentTexts = SparseArray<ComplicationText>()

        private var useAndroid12Style = storage.useAndroid12Style()

        private var shouldShowWeather = false
        private var shouldShowBattery = false
        private var weatherComplicationData: ComplicationData? = null
        private var batteryComplicationData: ComplicationData? = null

        private var lastTapEventTimestamp: Long = 0

        private var lastPhoneSyncRequestTimestamp: Long? = null
        private var phoneBatteryStatus: PhoneBatteryStatus = PhoneBatteryStatus.Unknown

        private var screenWidth = -1
        private var screenHeight = -1
        private var windowInsets: WindowInsets? = null

        private val timeZoneReceiver = object : BroadcastReceiver() {
            override fun onReceive(context: Context, intent: Intent) {
                calendar.timeZone = TimeZone.getDefault()
                invalidate()
            }
        }

        override fun onCreate(holder: SurfaceHolder) {
            super.onCreate(holder)

            setWatchFaceStyle(
                WatchFaceStyle.Builder(service)
                    .setAcceptsTapEvents(true)
                    .build()
            )

            calendar = Calendar.getInstance()

            initWatchFaceDrawer()

            Wearable.getDataClient(service).addListener(this)
            Wearable.getMessageClient(service).addListener(this)
            syncPhoneBatteryStatus()
        }

        private fun initWatchFaceDrawer() {
            watchFaceDrawer = if (storage.useAndroid12Style()) {
                Android12DigitalWatchFaceDrawer(service, storage)
            } else {
                RegularDigitalWatchFaceDrawer(service, storage)
            }

            initializeComplications()

            val currentWindowInsets = windowInsets
            if (currentWindowInsets != null) {
                watchFaceDrawer.onApplyWindowInsets(currentWindowInsets)
            }

            if (screenWidth > 0 && screenHeight > 0) {
                watchFaceDrawer.onSurfaceChanged(screenWidth, screenHeight)
            }
        }

        private fun initializeComplications() {
            val activeComplicationIds = watchFaceDrawer.initializeComplicationDrawables(this)

            setActiveComplications(*activeComplicationIds.plus(WEATHER_COMPLICATION_ID).plus(BATTERY_COMPLICATION_ID))

            watchFaceDrawer.onComplicationColorsUpdate(complicationsColors, complicationDataSparseArray)
        }

        private fun subscribeToWeatherComplicationData() {
            val weatherProviderInfo = getWeatherProviderInfo() ?: return
            setDefaultComplicationProvider(
                WEATHER_COMPLICATION_ID,
                ComponentName(weatherProviderInfo.appPackage, weatherProviderInfo.weatherProviderService),
                ComplicationData.TYPE_SHORT_TEXT
            )
        }

        private fun unsubscribeToWeatherComplicationData() {
            setDefaultComplicationProvider(
                WEATHER_COMPLICATION_ID,
                null,
                ComplicationData.TYPE_EMPTY
            )
        }

        private fun subscribeToBatteryComplicationData() {
            setDefaultSystemComplicationProvider(
                BATTERY_COMPLICATION_ID,
                SystemProviders.WATCH_BATTERY,
                ComplicationData.TYPE_SHORT_TEXT
            )
        }

        private fun unsubscribeToBatteryComplicationData() {
            setDefaultComplicationProvider(
                BATTERY_COMPLICATION_ID,
                null,
                ComplicationData.TYPE_EMPTY
            )
        }

        override fun onDestroy() {
            unregisterReceiver()
            Wearable.getDataClient(service).removeListener(this)
            Wearable.getMessageClient(service).removeListener(this)
            timeDependentUpdateHandler.cancelUpdate()
            cancel()

            super.onDestroy()
        }

        override fun onPropertiesChanged(properties: Bundle) {
            super.onPropertiesChanged(properties)

            lowBitAmbient = properties.getBoolean(
                WatchFaceService.PROPERTY_LOW_BIT_AMBIENT, false
            )
            burnInProtection = properties.getBoolean(
                WatchFaceService.PROPERTY_BURN_IN_PROTECTION, false
            )

            invalidate()
        }

        override fun onApplyWindowInsets(insets: WindowInsets) {
            super.onApplyWindowInsets(insets)

            windowInsets = insets
            watchFaceDrawer.onApplyWindowInsets(insets)
        }

        override fun onTimeTick() {
            super.onTimeTick()

            if( !storage.hasRatingBeenDisplayed() &&
                System.currentTimeMillis() - storage.getInstallTimestamp() > THREE_DAYS_MS ) {
                storage.setRatingDisplayed(true)
                sendRatingNotification()
            }

            val lastPhoneSyncRequestTimestamp = lastPhoneSyncRequestTimestamp
            if( storage.shouldShowPhoneBattery() &&
                phoneBatteryStatus.isStale(System.currentTimeMillis()) &&
                (lastPhoneSyncRequestTimestamp == null || System.currentTimeMillis() - lastPhoneSyncRequestTimestamp > THIRTY_MINS_MS) ) {
                this.lastPhoneSyncRequestTimestamp = System.currentTimeMillis()
                syncPhoneBatteryStatus()
            }

            invalidate()
        }

        override fun onAmbientModeChanged(inAmbientMode: Boolean) {
            super.onAmbientModeChanged(inAmbientMode)
            ambient = inAmbientMode

            invalidate()
        }

        override fun onInterruptionFilterChanged(interruptionFilter: Int) {
            super.onInterruptionFilterChanged(interruptionFilter)
            val inMuteMode = interruptionFilter == WatchFaceService.INTERRUPTION_FILTER_NONE

            if (muteMode != inMuteMode) {
                muteMode = inMuteMode

                invalidate()
            }
        }

        override fun onSurfaceChanged(holder: SurfaceHolder, format: Int, width: Int, height: Int) {
            super.onSurfaceChanged(holder, format, width, height)

            screenWidth = width
            screenHeight = height

            watchFaceDrawer.onSurfaceChanged(width, height)
        }

        override fun onComplicationDataUpdate(watchFaceComplicationId: Int, complicationData: ComplicationData) {
            super.onComplicationDataUpdate(watchFaceComplicationId, complicationData)

            if( watchFaceComplicationId == WEATHER_COMPLICATION_ID ) {
                weatherComplicationData = if( complicationData.type == ComplicationData.TYPE_SHORT_TEXT ) {
                    complicationData
                } else {
                    null
                }

                invalidate()
                return
            }

            if( watchFaceComplicationId == BATTERY_COMPLICATION_ID ) {
                batteryComplicationData = if( complicationData.type == ComplicationData.TYPE_SHORT_TEXT ) {
                    complicationData
                } else {
                    null
                }

                invalidate()
                return
            }

<<<<<<< HEAD
=======
            val data = complicationData.sanitize(this@PixelMinimalWatchFace)

            // Updates correct ComplicationDrawable with updated data.
            val complicationDrawable = complicationDrawableSparseArray.get(watchFaceComplicationId) ?: return

            complicationDrawable.setComplicationData(data)

>>>>>>> 41000b65
            complicationDataSparseArray.put(watchFaceComplicationId, data)
            watchFaceDrawer.onComplicationDataUpdate(watchFaceComplicationId, data, complicationsColors)

            // Update time dependent complication
            val nextShortTextChangeTime = data.shortText?.getNextChangeTime(System.currentTimeMillis())
            if( nextShortTextChangeTime != null && nextShortTextChangeTime < Long.MAX_VALUE ) {
                timeDependentTexts.put(watchFaceComplicationId, data.shortText)
            } else {
                timeDependentTexts.remove(watchFaceComplicationId)
            }

            timeDependentUpdateHandler.cancelUpdate()

            if( !ambient || storage.shouldShowComplicationsInAmbientMode() ) {
                invalidate()
            }
        }

        override fun onTapCommand(tapType: Int, x: Int, y: Int, eventTime: Long) {
            when (tapType) {
                WatchFaceService.TAP_TYPE_TAP -> {
                    if ( watchFaceDrawer.tapIsOnComplication(x, y) ) {
                        lastTapEventTimestamp = 0
                        return
                    }
                    if( watchFaceDrawer.tapIsOnWeather(x, y) ) {
                        val weatherProviderInfo = getWeatherProviderInfo() ?: return
                        openActivity(weatherProviderInfo.appPackage, weatherProviderInfo.weatherActivityName)
                        lastTapEventTimestamp = 0
                        return
                    }
                    if( watchFaceDrawer.tapIsInCenterOfScreen(x, y) ) {
                        if( lastTapEventTimestamp == 0L || eventTime - lastTapEventTimestamp > 400 ) {
                            lastTapEventTimestamp = eventTime
                            return
                        } else {
                            lastTapEventTimestamp = 0
                            startActivity(Intent(this@PixelMinimalWatchFace, FullBrightnessActivity::class.java).apply {
                                flags = FLAG_ACTIVITY_NEW_TASK
                            })
                            return
                        }
                    }
                    if ( storage.shouldShowPhoneBattery() && phoneBatteryStatus.isStale(System.currentTimeMillis()) && watchFaceDrawer.tapIsOnBattery(x, y)) {
                        startActivity(Intent(this@PixelMinimalWatchFace, PhoneBatteryConfigurationActivity::class.java).apply {
                            flags = FLAG_ACTIVITY_NEW_TASK
                        })
                        return
                    }
                }
            }
        }

        override fun onDraw(canvas: Canvas, bounds: Rect) {
            // Update drawer if needed
            if ( useAndroid12Style != storage.useAndroid12Style() ) {
                useAndroid12Style = storage.useAndroid12Style()
                initWatchFaceDrawer()
            }

            // Update weather subscription if needed
            if( storage.shouldShowWeather() != shouldShowWeather && storage.isUserPremium() ) {
                shouldShowWeather = storage.shouldShowWeather()

                if( shouldShowWeather ) {
                    subscribeToWeatherComplicationData()
                } else {
                    unsubscribeToWeatherComplicationData()
                    weatherComplicationData = null
                }
            }

            // Update battery subscription if needed
            if( storage.shouldShowBattery() != shouldShowBattery && storage.isUserPremium() ) {
                shouldShowBattery = storage.shouldShowBattery()

                if( shouldShowBattery ) {
                    subscribeToBatteryComplicationData()
                } else {
                    unsubscribeToBatteryComplicationData()
                    batteryComplicationData = null
                }
            }

            calendar.timeInMillis = System.currentTimeMillis()

            watchFaceDrawer.draw(
                canvas,
                calendar,
                muteMode,
                ambient,
                lowBitAmbient,
                burnInProtection,
                if( shouldShowWeather ) { weatherComplicationData } else { null },
                if( shouldShowBattery ) { batteryComplicationData } else { null },
                if (storage.shouldShowPhoneBattery()) { phoneBatteryStatus } else { null },
            )

            if( !ambient && isVisible && !timeDependentUpdateHandler.hasUpdateScheduled() ) {
                val nextUpdateDelay = getNextComplicationUpdateDelay()
                if( nextUpdateDelay != null ) {
                    timeDependentUpdateHandler.scheduleUpdate(nextUpdateDelay)
                }
            }
        }

        @Suppress("SameParameterValue")
        private fun getNextComplicationUpdateDelay(): Long? {
            if( storage.shouldShowSecondsRing() ) {
                return 1000
            }

            var minValue = Long.MAX_VALUE

            COMPLICATION_IDS.forEach { complicationId ->
                val timeDependentText = timeDependentTexts.get(complicationId)
                if( timeDependentText != null ) {
                    val nextTime = timeDependentText.getNextChangeTime(calendar.timeInMillis)
                    if( nextTime < Long.MAX_VALUE ) {
                        val updateDelay = max(MINIMUM_COMPLICATION_UPDATE_INTERVAL_MS, calendar.timeInMillis - nextTime)
                        if( updateDelay < minValue ) {
                            minValue = updateDelay
                        }
                    }
                }
            }

            if( minValue == Long.MAX_VALUE ) {
                return null
            }

            return minValue
        }

        fun isAmbientMode(): Boolean = ambient

        override fun onVisibilityChanged(visible: Boolean) {
            super.onVisibilityChanged(visible)

            if (visible) {
                registerReceiver()

                /* Update time zone in case it changed while we weren't visible. */
                calendar.timeZone = TimeZone.getDefault()

                val newComplicationColors = storage.getComplicationColors()
                if( newComplicationColors != complicationsColors ) {
                    complicationsColors = newComplicationColors
                    setComplicationsActiveAndAmbientColors(complicationsColors)
                }

                invalidate()
            } else {
                unregisterReceiver()
            }
        }

        private fun registerReceiver() {
            if (registeredTimeZoneReceiver) {
                return
            }
            registeredTimeZoneReceiver = true
            val filter = IntentFilter(Intent.ACTION_TIMEZONE_CHANGED)
            service.registerReceiver(timeZoneReceiver, filter)
        }

        private fun unregisterReceiver() {
            if (!registeredTimeZoneReceiver) {
                return
            }
            registeredTimeZoneReceiver = false
            service.unregisterReceiver(timeZoneReceiver)
        }

        private fun setComplicationsActiveAndAmbientColors(complicationColors: ComplicationColors) {
            watchFaceDrawer.onComplicationColorsUpdate(complicationColors, complicationDataSparseArray)
        }

        override fun onDataChanged(dataEvents: DataEventBuffer) {
            for (event in dataEvents) {
                if (event.type == DataEvent.TYPE_CHANGED) {
                    val dataMap = DataMapItem.fromDataItem(event.dataItem).dataMap

                    if (dataMap.containsKey(DATA_KEY_PREMIUM)) {
                        handleIsPremiumCallback(dataMap.getBoolean(DATA_KEY_PREMIUM))
                    }
                }
            }
        }

        override fun onMessageReceived(messageEvent: MessageEvent) {
            if (messageEvent.path == DATA_KEY_BATTERY_STATUS_PERCENT) {
                try {
                    val phoneBatteryPercentage: Int = messageEvent.data[0].toInt()
                    if (phoneBatteryPercentage in 0..100) {
                        val previousPhoneBatteryStatus = phoneBatteryStatus as? PhoneBatteryStatus.DataReceived
                        phoneBatteryStatus = PhoneBatteryStatus.DataReceived(phoneBatteryPercentage, System.currentTimeMillis())

                        if (storage.shouldShowPhoneBattery() &&
                            (phoneBatteryPercentage != previousPhoneBatteryStatus?.batteryPercentage || previousPhoneBatteryStatus.isStale(System.currentTimeMillis()))) {
                            invalidate()
                        }
                    }
                } catch (t: Throwable) {
                    Log.e("PixelWatchFace", "Error while parsing phone battery percentage from phone", t)
                }
            } else if (messageEvent.path == DATA_KEY_PREMIUM) {
                try {
                    handleIsPremiumCallback(messageEvent.data[0].toInt() == 1)
                } catch (t: Throwable) {
                    Log.e("PixelWatchFace", "Error while parsing premium status from phone", t)
                    Toast.makeText(service, R.string.premium_error, Toast.LENGTH_LONG).show()
                }
            }
        }

        private fun handleIsPremiumCallback(isPremium: Boolean) {
            val wasPremium = storage.isUserPremium()
            storage.setUserPremium(isPremium)

            if( !wasPremium && isPremium ) {
                Toast.makeText(service, R.string.premium_confirmation, Toast.LENGTH_LONG).show()
            }

            invalidate()
        }

        override fun unscheduleDrawable(who: Drawable, what: Runnable) {
            // No-op
        }

        override fun invalidateDrawable(who: Drawable) {
            if( !ambient || storage.shouldShowComplicationsInAmbientMode() ) {
                invalidate()
            }
        }

        override fun scheduleDrawable(who: Drawable, what: Runnable, time: Long) {
            // No-op
        }

        private fun sendRatingNotification() {
            // Create notification channel if needed
            if ( Build.VERSION.SDK_INT >= Build.VERSION_CODES.O ) {
                val importance = NotificationManager.IMPORTANCE_DEFAULT
                val mChannel = NotificationChannel(MISC_NOTIFICATION_CHANNEL_ID, getString(R.string.misc_notification_channel_name), importance)
                mChannel.description = getString(R.string.misc_notification_channel_description)

                val notificationManager = getSystemService(NOTIFICATION_SERVICE) as NotificationManager
                notificationManager.createNotificationChannel(mChannel)
            }

            val activityIntent = Intent(service, FeedbackActivity::class.java)
            val pendingIntent = PendingIntent.getActivity(
                service,
                0,
                activityIntent,
                PendingIntent.FLAG_IMMUTABLE or PendingIntent.FLAG_CANCEL_CURRENT,
            )

            val notification = NotificationCompat.Builder(service, MISC_NOTIFICATION_CHANNEL_ID)
                .setSmallIcon(R.drawable.ic_notification)
                .setContentTitle(getString(R.string.rating_notification_title))
                .setContentText(getString(R.string.rating_notification_message))
                .setStyle(NotificationCompat.BigTextStyle().bigText(getString(R.string.rating_notification_message)))
                .addAction(NotificationCompat.Action(R.drawable.ic_feedback, getString(R.string.rating_notification_cta), pendingIntent))
                .setAutoCancel(true)
                .build()


            NotificationManagerCompat.from(service).notify(193828, notification)
        }

        private fun syncPhoneBatteryStatus() {
            launch {
                try {
                    val capabilityInfo = withTimeout(5000) {
                        Wearable.getCapabilityClient(service).getCapability(BuildConfig.COMPANION_APP_CAPABILITY, CapabilityClient.FILTER_REACHABLE).await()
                    }

                    if (storage.shouldShowPhoneBattery()) {
                        capabilityInfo.nodes.findBestNode()?.startPhoneBatterySync(this@PixelMinimalWatchFace)
                    } else {
                        capabilityInfo.nodes.findBestNode()?.stopPhoneBatterySync(this@PixelMinimalWatchFace)
                    }

                } catch (t: Throwable) {
                    Log.e("PixelWatchFace", "Error while sending phone battery sync signal", t)
                }
            }
        }
    }

    companion object {
        const val LEFT_COMPLICATION_ID = 100
        const val RIGHT_COMPLICATION_ID = 101
        const val MIDDLE_COMPLICATION_ID = 102
        const val BOTTOM_COMPLICATION_ID = 103
        const val WEATHER_COMPLICATION_ID = 104
        const val BATTERY_COMPLICATION_ID = 105
        const val ANDROID_12_TOP_LEFT_COMPLICATION_ID = 106
        const val ANDROID_12_TOP_RIGHT_COMPLICATION_ID = 107
        const val ANDROID_12_BOTTOM_LEFT_COMPLICATION_ID = 108
        const val ANDROID_12_BOTTOM_RIGHT_COMPLICATION_ID = 109

        private val COMPLICATION_IDS = intArrayOf(
            LEFT_COMPLICATION_ID,
            MIDDLE_COMPLICATION_ID,
            RIGHT_COMPLICATION_ID,
            BOTTOM_COMPLICATION_ID,
            ANDROID_12_TOP_LEFT_COMPLICATION_ID,
            ANDROID_12_TOP_RIGHT_COMPLICATION_ID,
            ANDROID_12_BOTTOM_LEFT_COMPLICATION_ID,
            ANDROID_12_BOTTOM_RIGHT_COMPLICATION_ID,
        )

        private val normalComplicationDataTypes = intArrayOf(
            ComplicationData.TYPE_SHORT_TEXT,
            ComplicationData.TYPE_ICON,
            ComplicationData.TYPE_RANGED_VALUE,
            ComplicationData.TYPE_SMALL_IMAGE
        )

        private val largeComplicationDataTypes = intArrayOf(
            ComplicationData.TYPE_LONG_TEXT,
            ComplicationData.TYPE_SHORT_TEXT,
            ComplicationData.TYPE_ICON,
            ComplicationData.TYPE_SMALL_IMAGE
        )

        fun getComplicationId(complicationLocation: ComplicationLocation): Int {
            return when (complicationLocation) {
                ComplicationLocation.LEFT -> LEFT_COMPLICATION_ID
                ComplicationLocation.MIDDLE -> MIDDLE_COMPLICATION_ID
                ComplicationLocation.RIGHT -> RIGHT_COMPLICATION_ID
                ComplicationLocation.BOTTOM -> BOTTOM_COMPLICATION_ID
                ComplicationLocation.ANDROID_12_TOP_LEFT -> ANDROID_12_TOP_LEFT_COMPLICATION_ID
                ComplicationLocation.ANDROID_12_TOP_RIGHT -> ANDROID_12_TOP_RIGHT_COMPLICATION_ID
                ComplicationLocation.ANDROID_12_BOTTOM_LEFT -> ANDROID_12_BOTTOM_LEFT_COMPLICATION_ID
                ComplicationLocation.ANDROID_12_BOTTOM_RIGHT -> ANDROID_12_BOTTOM_RIGHT_COMPLICATION_ID
            }
        }

        fun getSupportedComplicationTypes(complicationLocation: ComplicationLocation): IntArray {
            return when (complicationLocation) {
                ComplicationLocation.LEFT -> normalComplicationDataTypes
                ComplicationLocation.MIDDLE -> normalComplicationDataTypes
                ComplicationLocation.RIGHT -> normalComplicationDataTypes
                ComplicationLocation.BOTTOM -> largeComplicationDataTypes
                ComplicationLocation.ANDROID_12_TOP_LEFT -> normalComplicationDataTypes
                ComplicationLocation.ANDROID_12_TOP_RIGHT -> normalComplicationDataTypes
                ComplicationLocation.ANDROID_12_BOTTOM_LEFT -> normalComplicationDataTypes
                ComplicationLocation.ANDROID_12_BOTTOM_RIGHT -> normalComplicationDataTypes
            }
        }

        fun isActive(context: Context): Boolean {
            val wallpaperManager = WallpaperManager.getInstance(context)
            return wallpaperManager.wallpaperInfo?.packageName == context.packageName
        }
    }
}<|MERGE_RESOLUTION|>--- conflicted
+++ resolved
@@ -39,7 +39,6 @@
 import android.widget.Toast
 import androidx.core.app.NotificationCompat
 import androidx.core.app.NotificationManagerCompat
-<<<<<<< HEAD
 import com.benoitletondor.pixelminimalwatchface.drawer.digital.android12.Android12DigitalWatchFaceDrawer
 import com.benoitletondor.pixelminimalwatchface.drawer.WatchFaceDrawer
 import com.benoitletondor.pixelminimalwatchface.drawer.digital.regular.RegularDigitalWatchFaceDrawer
@@ -47,10 +46,6 @@
 import com.benoitletondor.pixelminimalwatchface.helper.FullBrightnessActivity
 import com.benoitletondor.pixelminimalwatchface.helper.await
 import com.benoitletondor.pixelminimalwatchface.helper.openActivity
-=======
-import androidx.core.util.forEach
-import com.benoitletondor.pixelminimalwatchface.helper.*
->>>>>>> 41000b65
 import com.benoitletondor.pixelminimalwatchface.model.ComplicationColors
 import com.benoitletondor.pixelminimalwatchface.model.DEFAULT_APP_VERSION
 import com.benoitletondor.pixelminimalwatchface.model.Storage
@@ -308,16 +303,8 @@
                 return
             }
 
-<<<<<<< HEAD
-=======
             val data = complicationData.sanitize(this@PixelMinimalWatchFace)
 
-            // Updates correct ComplicationDrawable with updated data.
-            val complicationDrawable = complicationDrawableSparseArray.get(watchFaceComplicationId) ?: return
-
-            complicationDrawable.setComplicationData(data)
-
->>>>>>> 41000b65
             complicationDataSparseArray.put(watchFaceComplicationId, data)
             watchFaceDrawer.onComplicationDataUpdate(watchFaceComplicationId, data, complicationsColors)
 
