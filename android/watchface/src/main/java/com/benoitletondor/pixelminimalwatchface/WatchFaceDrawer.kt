--- conflicted
+++ resolved
@@ -21,6 +21,7 @@
 import android.support.wearable.complications.rendering.ComplicationDrawable
 import android.text.format.DateUtils.*
 import android.util.ArrayMap
+import android.util.DisplayMetrics
 import android.util.SparseArray
 import android.view.WindowInsets
 import androidx.annotation.ColorInt
@@ -30,11 +31,6 @@
 import com.benoitletondor.pixelminimalwatchface.PixelMinimalWatchFace.Companion.LEFT_COMPLICATION_ID
 import com.benoitletondor.pixelminimalwatchface.PixelMinimalWatchFace.Companion.MIDDLE_COMPLICATION_ID
 import com.benoitletondor.pixelminimalwatchface.PixelMinimalWatchFace.Companion.RIGHT_COMPLICATION_ID
-<<<<<<< HEAD
-import com.benoitletondor.pixelminimalwatchface.helper.dpToPx
-=======
-import com.benoitletondor.pixelminimalwatchface.helper.timeSizeToScaleFactor
->>>>>>> 218fccdc
 import com.benoitletondor.pixelminimalwatchface.helper.toBitmap
 import com.benoitletondor.pixelminimalwatchface.model.ComplicationColors
 import com.benoitletondor.pixelminimalwatchface.model.Storage
@@ -409,8 +405,6 @@
             color = if( ambient ) { dateColorDimmed } else { dateColor }
         }
     }
-<<<<<<< HEAD
-=======
 
     private fun Context.dpToPx(dp: Int): Int {
         val displayMetrics = resources.displayMetrics
@@ -436,7 +430,6 @@
             }
         ) * scaleFactor
     }
->>>>>>> 218fccdc
 }
 
 private sealed class DrawingState {
