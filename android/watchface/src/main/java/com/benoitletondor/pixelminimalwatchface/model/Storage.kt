--- conflicted
+++ resolved
@@ -31,11 +31,8 @@
 private const val KEY_SHOW_WEAR_OS_LOGO = "showWearOSLogo"
 private const val KEY_SHOW_COMPLICATIONS_AMBIENT = "showComplicationsAmbient"
 private const val KEY_FILLED_TIME_AMBIENT = "filledTimeAmbient"
-<<<<<<< HEAD
 private const val KEY_TIME_SIZE = "timeSize"
-=======
 private const val KEY_SECONDS_RING = "secondsRing"
->>>>>>> 4496c1d7
 
 interface Storage {
     fun getComplicationColors(): ComplicationColors
@@ -55,13 +52,10 @@
     fun setShouldShowComplicationsInAmbientMode(show: Boolean)
     fun shouldShowFilledTimeInAmbientMode(): Boolean
     fun setShouldShowFilledTimeInAmbientMode(showFilledTime: Boolean)
-<<<<<<< HEAD
     fun getTimeSize(): Int
     fun setTimeSize(timeSize: Int)
-=======
     fun shouldShowSecondsRing(): Boolean
     fun setShouldShowSecondsRing(showSecondsRing: Boolean)
->>>>>>> 4496c1d7
 }
 
 class StorageImpl : Storage {
@@ -70,12 +64,10 @@
     private lateinit var appContext: Context
     private lateinit var sharedPreferences: SharedPreferences
 
-<<<<<<< HEAD
+    // Those values will be called up to 60 times a minute when not in ambient mode
+    // SharedPreferences uses a map so we cache the values to avoid map lookups
     private var timeSizeCached = false
     private var cacheTimeSize = 0
-=======
-    // Those values will be called up to 60 times a minute when not in ambient mode
-    // SharedPreferences uses a map so we cache the values to avoid map lookups
     private var isUserPremiumCached = false
     private var cacheIsUserPremium = false
     private var isUse24hFormatCached = false
@@ -86,7 +78,6 @@
     private var cacheShouldShowComplicationsInAmbientMode = false
     private var shouldShowSecondsSettingCached = false
     private var cacheShouldShowSecondsSetting = false
->>>>>>> 4496c1d7
 
     fun init(context: Context): Storage {
         if( !initialized ) {
@@ -224,7 +215,6 @@
         sharedPreferences.edit().putBoolean(KEY_FILLED_TIME_AMBIENT, showFilledTime).apply()
     }
 
-<<<<<<< HEAD
     override fun getTimeSize(): Int {
         if( !timeSizeCached ) {
             cacheTimeSize = sharedPreferences.getInt(KEY_TIME_SIZE, DEFAULT_TIME_SIZE)
@@ -239,7 +229,7 @@
         timeSizeCached = true
 
         sharedPreferences.edit().putInt(KEY_TIME_SIZE, timeSize).apply()
-=======
+    }
 
     override fun shouldShowSecondsRing(): Boolean {
         if( !shouldShowSecondsSettingCached ) {
@@ -255,6 +245,5 @@
         shouldShowSecondsSettingCached = true
 
         sharedPreferences.edit().putBoolean(KEY_SECONDS_RING, showSecondsRing).apply()
->>>>>>> 4496c1d7
     }
 }