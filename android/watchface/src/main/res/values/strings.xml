<!--
   Copyright 2021 Benoit LETONDOR

   Licensed under the Apache License, Version 2.0 (the "License");
   you may not use this file except in compliance with the License.
   You may obtain a copy of the License at

      http://www.apache.org/licenses/LICENSE-2.0

   Unless required by applicable law or agreed to in writing, software
   distributed under the License is distributed on an "AS IS" BASIS,
   WITHOUT WARRANTIES OR CONDITIONS OF ANY KIND, either express or implied.
   See the License for the specific language governing permissions and
   limitations under the License.
-->
<resources xmlns:xliff="urn:oasis:names:tc:xliff:document:1.2">
    <string name="app_name">Pixel Minimal Watch Face</string>
    <string name="complication_config">Configure widgets</string>

    <string name="config_left_complication">Left widget settings</string>
    <string name="config_middle_complication">Middle widget settings</string>
    <string name="config_right_complication">Right widget settings</string>
    <string name="config_bottom_complication">Bottom large widget settings</string>
    <string name="config_android_12_top_left_complication">Top left widget settings</string>
    <string name="config_android_12_top_right_complication">Top right widget settings</string>
    <string name="config_android_12_bottom_left_complication">Bottom left widget settings</string>
    <string name="config_android_12_bottom_right_complication">Bottom right widget settings</string>
    <string name="config_complication_widget">Widget</string>
    <string name="config_complication_color">Accent color</string>
    <string name="config_color_tap_to_change">Tap to change</string>
    <string name="config_complication_tap_to_setup">Tap to setup</string>
    <string name="config_complication_tap_to_change">Tap to change/remove</string>
    <string name="config_premium_text">To setup widgets and display weather info you have to become a premium user.\nInstall the companion app on your phone to continue</string>
    <string name="config_premium_button_cta">Open companion app on phone</string>
    <string name="config_feedback_cta">Give your feedback</string>
    <string name="config_version">Version: %s</string>
    <string name="config_footer">Made by Benoit Letondor</string>
    <string name="config_hour_format_24h">Use 24h time</string>
    <string name="config_show_date_ambient">Show date in ambient mode</string>
    <string name="config_date_format_short">Use short date format</string>
    <string name="config_show_wear_os_logo">Show WearOS logo</string>
    <string name="config_show_weather">Show weather after date</string>
    <string name="config_show_filled_time_ambient">Use thin time in ambient mode</string>
    <string name="config_show_wear_os_logo_premium">WearOS logo as middle widget</string>
    <string name="config_show_complications_ambient">Widgets in ambient mode</string>
    <string name="config_time_size">Size of time: %s</string>
    <string name="config_date_and_battery_size">Size of date &amp; battery: %s</string>
    <string name="config_show_seconds_ring">Show seconds ring</string>
    <string name="config_show_battery">Watch battery indicator</string>
    <string name="config_show_phone_battery">(Beta) Phone battery indicator setup</string>
    <string name="config_show_battery_in_ambient">Show battery indicators in ambient mode</string>
    <string name="config_donate">Donate to support development</string>
    <string name="config_section_ambient">Ambient mode</string>
    <string name="config_section_date_and_time">Time and date</string>
    <string name="config_section_battery">Display battery status</string>
    <string name="config_section_support">Support</string>
    <string name="config_section_widgets">Widgets</string>
    <string name="config_battery_section_header">Activating any battery indicator replaces the bottom widget</string>
    <string name="config_time_and_date_color">Time and date color (doesn\'t affect ambient mode)</string>
    <string name="config_battery_indicator_color">Battery indicators color (doesn\'t affect ambient mode)</string>
<<<<<<< HEAD
    <string name="config_use_android_12_style">Android 12 layout</string>
=======
    <string name="config_open_weather_app">Open Weather app for setup</string>
>>>>>>> 41000b65

    <string name="premium_confirmation">Configure widgets in Watch Face settings</string>
    <string name="premium_error">An error occurred, send me an email for assistance</string>
    <string name="open_phone_url_android_device">Continue on your phone</string>
    <string name="open_phone_url_android_device_failure">Open Pixel Minimal Watch Face app on your phone</string>
    <string name="open_phone_url_ios_device">You need an Android phone to install the companion app.</string>

    <string name="misc_notification_channel_name">Misc</string>
    <string name="misc_notification_channel_description">Help improve the product by asking for your feedback</string>
    <string name="rating_notification_title">Enjoy Pixel Minimal Watch Face?</string>
    <string name="rating_notification_message">How do you like it so far?</string>
    <string name="rating_notification_cta">Give feedback</string>
    <string name="rating_popup_question_title">What do you think of Pixel Minimal Watch Face?</string>
    <string name="rating_popup_question_message">I develop it on my free time, doing the best I can to make it look great.\nThere still might be things to improve so I would really appreciate your feedback.</string>
    <string name="rating_popup_question_cta_negative">-> I don\'t like it</string>
    <string name="rating_popup_question_cta_positive">-> I like it</string>
    <string name="rating_popup_negative_title">:(</string>
    <string name="rating_popup_negative_message">I\'m sad to hear that.\n\nWould you mind sending me your feedback using your phone?</string>
    <string name="rating_popup_negative_cta_negative">-> No thanks</string>
    <string name="rating_popup_negative_cta_positive">-> Sure</string>
    <string name="rating_popup_positive_title">:)</string>
    <string name="rating_popup_positive_message">I\'m glad you enjoy it.\n\nWould you mind giving it a positive review on the PlayStore?\nIt would really help me a lot!</string>
    <string name="rating_popup_positive_cta_negative">-> No thanks</string>
    <string name="rating_popup_positive_cta_positive">-> Sure</string>
    <string name="rating_feedback_send_error">Unable to open feedback email.\nInstall the app on your phone to send your feedback.</string>
    <string name="rating_feedback_email" translatable="false">pixelwatchface@benoitletondor.com</string>
    <string name="rating_feedback_send_subject" translatable="false">Pixel Watch Face - Feedback</string>
    <string name="rating_feedback_send_text"></string>
<<<<<<< HEAD
    <string name="feature_drop_2021_notification_title">New feature drop</string>
    <string name="feature_drop_2021_notification_message">New features are available for Pixel Minimal Watch Face!</string>
    <string name="feature_drop_2021_notification_cta">Discover what\'s new</string>
    <string name="feature_drop_2021_title">Summer 21 feature drop</string>
    <string name="feature_drop_2021_welcome">Let\'s celebrate the launch of Android 12 with Pixel Minimal Watch Face new features:</string>
    <string name="feature_drop_2021_feature_1">- New Android 12 inspired layout, you can try it in the settings</string>
    <string name="feature_drop_2021_feature_2">- Oppo Watch users: you can now show Weather after date and the layout should be better!</string>
    <string name="feature_drop_2021_feature_3">- Adjust size of the time and the date separately, there are now 2 different settings</string>
    <string name="feature_drop_2021_feature_4">- You can now hide battery percentages in ambient mode</string>
    <string name="feature_drop_2021_feature_5">- Bug fixes and optimisations</string>
=======
    <string name="feature_drop_2021_notification_title">Pixel Minimal Watch Face</string>
    <string name="feature_drop_2021_notification_message">Better support for the Galaxy Watch 4 in Pixel Minimal Watch Face!</string>
    <string name="feature_drop_2021_notification_cta">See what\'s new</string>
    <string name="feature_drop_2021_title">Galaxy Watch 4 support update</string>
    <string name="feature_drop_2021_welcome">New update for Pixel Minimal Watch Face that fully support the Galaxy watch 4:</string>
    <string name="feature_drop_2021_feature_1">- Heart rate widget will now work properly</string>
    <string name="feature_drop_2021_feature_2">- Support for displaying Weather after date added\n(Make sure you set it up in Weather app)</string>
    <string name="feature_drop_2021_feature_3">- Better layout that doesn\'t overlap with system indicators (like charge or media indicators)</string>
>>>>>>> 41000b65
    <string name="feature_drop_2021_go_to_settings_cta">To setup those new options, tap this button to go to the watch face settings:</string>
    <string name="feature_drop_2021_activate_cta">To setup those new options, use Pixel Minimal Watch Face as your watch face and long press on the time to access the Configure button".</string>
    <string name="feature_drop_2021_conclusion">Thank you for using Pixel Minimal Watch Face :)</string>

    <string name="color_default">Default</string>
    <string name="color_yellow">Yellow</string>
    <string name="color_blue">Blue</string>
    <string name="color_light_blue">Light blue</string>
    <string name="color_grey">Grey</string>
    <string name="color_blue_grey">Blue grey</string>
    <string name="color_green">Green</string>
    <string name="color_red">Red</string>
    <string name="color_white">White</string>
    <string name="color_amber">Amber</string>
    <string name="color_orange">Orange</string>
    <string name="color_deep_orange">Deep orange</string>
    <string name="color_pink">Pink</string>
    <string name="color_purple">Purple</string>
    <string name="color_deep_purple">Deep purple</string>
    <string name="color_indigo">Indigo</string>
    <string name="color_cyan">Cyan</string>
    <string name="color_teal">Teal</string>
    <string name="color_lime_green">Lime green</string>
    <string name="color_lime">Lime</string>
    <string name="color_brown">Brown</string>

    <string name="time_size_0">smaller</string>
    <string name="time_size_25">small</string>
    <string name="time_size_50">default</string>
    <string name="time_size_75">big</string>
    <string name="time_size_100">bigger</string>

    <string name="phone_battery_configuration_title">(Beta) Phone battery sync setup</string>
    <string name="phone_battery_configuration_connecting">Connecting to your phone…</string>
    <string name="phone_battery_configuration_syncing">Syncing state with phone…</string>
    <string name="phone_battery_configuration_connected">Connected to your phone\'s companion app</string>
    <string name="phone_battery_configuration_connected_sync">Phone battery as bottom widget</string>
    <string name="phone_battery_configuration_error_title">Connection error</string>
    <string name="phone_battery_configuration_error">Unable to connect to the companion app on your phone</string>
    <string name="phone_battery_configuration_error_troubleshoot_button">Troubleshoot</string>
    <string name="phone_battery_configuration_error_retry_button">Retry</string>
    <string name="phone_battery_configuration_error_deactivate_button">Deactivate sync</string>
    <string name="phone_battery_configuration_error_description">Make sure your phone is connected and \"Pixel Minimal Watch Face\" companion app is installed on it.</string>
    <string name="phone_battery_configuration_error_troubleshoot_section">If the issue persists:</string>

    <string name="phone_battery_configuration_troubleshoot_title">(Beta) Phone battery sync troubleshoot</string>
    <string name="phone_battery_configuration_troubleshoot_description_1">To sync your phone battery with your watch, your phone needs to be able to send updates to your watch.</string>
    <string name="phone_battery_configuration_troubleshoot_description_2">This is still in beta as multiple things can fail during this process, from bluetooth issues to WearOS specific problems.</string>
    <string name="phone_battery_configuration_troubleshoot_description_3">Here are a few things you can try to make it work:</string>
    <string name="phone_battery_configuration_troubleshoot_description_4">1. Make sure you have \"Pixel Minimal Watch Face\" app installed on your phone too\n(open it once to make sure it\'s alive)\n\n2. Ensure both \"Pixel Minimal Watch Face\" and \"WearOS\" apps on your phone are up-to-date\n\n3. Try disabling battery optimisation for \"Pixel Minimal Watch Face\" on your phone.</string>
    <string name="phone_battery_configuration_troubleshoot_description_5">If you cannot make it work, please send me an email and I\'ll try to help:</string>
</resources><|MERGE_RESOLUTION|>--- conflicted
+++ resolved
@@ -58,11 +58,8 @@
     <string name="config_battery_section_header">Activating any battery indicator replaces the bottom widget</string>
     <string name="config_time_and_date_color">Time and date color (doesn\'t affect ambient mode)</string>
     <string name="config_battery_indicator_color">Battery indicators color (doesn\'t affect ambient mode)</string>
-<<<<<<< HEAD
+    <string name="config_open_weather_app">Open Weather app for setup</string>
     <string name="config_use_android_12_style">Android 12 layout</string>
-=======
-    <string name="config_open_weather_app">Open Weather app for setup</string>
->>>>>>> 41000b65
 
     <string name="premium_confirmation">Configure widgets in Watch Face settings</string>
     <string name="premium_error">An error occurred, send me an email for assistance</string>
@@ -91,7 +88,6 @@
     <string name="rating_feedback_email" translatable="false">pixelwatchface@benoitletondor.com</string>
     <string name="rating_feedback_send_subject" translatable="false">Pixel Watch Face - Feedback</string>
     <string name="rating_feedback_send_text"></string>
-<<<<<<< HEAD
     <string name="feature_drop_2021_notification_title">New feature drop</string>
     <string name="feature_drop_2021_notification_message">New features are available for Pixel Minimal Watch Face!</string>
     <string name="feature_drop_2021_notification_cta">Discover what\'s new</string>
@@ -102,16 +98,6 @@
     <string name="feature_drop_2021_feature_3">- Adjust size of the time and the date separately, there are now 2 different settings</string>
     <string name="feature_drop_2021_feature_4">- You can now hide battery percentages in ambient mode</string>
     <string name="feature_drop_2021_feature_5">- Bug fixes and optimisations</string>
-=======
-    <string name="feature_drop_2021_notification_title">Pixel Minimal Watch Face</string>
-    <string name="feature_drop_2021_notification_message">Better support for the Galaxy Watch 4 in Pixel Minimal Watch Face!</string>
-    <string name="feature_drop_2021_notification_cta">See what\'s new</string>
-    <string name="feature_drop_2021_title">Galaxy Watch 4 support update</string>
-    <string name="feature_drop_2021_welcome">New update for Pixel Minimal Watch Face that fully support the Galaxy watch 4:</string>
-    <string name="feature_drop_2021_feature_1">- Heart rate widget will now work properly</string>
-    <string name="feature_drop_2021_feature_2">- Support for displaying Weather after date added\n(Make sure you set it up in Weather app)</string>
-    <string name="feature_drop_2021_feature_3">- Better layout that doesn\'t overlap with system indicators (like charge or media indicators)</string>
->>>>>>> 41000b65
     <string name="feature_drop_2021_go_to_settings_cta">To setup those new options, tap this button to go to the watch face settings:</string>
     <string name="feature_drop_2021_activate_cta">To setup those new options, use Pixel Minimal Watch Face as your watch face and long press on the time to access the Configure button".</string>
     <string name="feature_drop_2021_conclusion">Thank you for using Pixel Minimal Watch Face :)</string>
