<!--
   Copyright 2020 Benoit LETONDOR

   Licensed under the Apache License, Version 2.0 (the "License");
   you may not use this file except in compliance with the License.
   You may obtain a copy of the License at

      http://www.apache.org/licenses/LICENSE-2.0

   Unless required by applicable law or agreed to in writing, software
   distributed under the License is distributed on an "AS IS" BASIS,
   WITHOUT WARRANTIES OR CONDITIONS OF ANY KIND, either express or implied.
   See the License for the specific language governing permissions and
   limitations under the License.
-->
<resources xmlns:xliff="urn:oasis:names:tc:xliff:document:1.2">
    <string name="app_name">Pixel Minimal Watch Face</string>
    <string name="complication_config">Configure widgets</string>

    <string name="config_complications_color_label">Widgets accent color</string>
    <string name="config_premium_text">To setup widgets you have to become a premium user. Install the companion app on your phone to continue</string>
    <string name="config_premium_button_cta">Open companion app on phone</string>
    <string name="config_feedback_cta">Give your feedback</string>
    <string name="config_version">Version: %s</string>
    <string name="config_footer">Made by Benoit Letondor</string>
    <string name="config_hour_format_24h">Use 24h time</string>
    <string name="config_show_wear_os_logo">Show WearOS logo</string>
    <string name="config_show_filled_time_ambient">Use thin time in ambient mode</string>
    <string name="config_show_wear_os_logo_premium">WearOS logo as middle widget</string>
    <string name="config_show_complications_ambient">Widgets in ambient mode</string>
<<<<<<< HEAD
    <string name="config_time_size">Size of time and date: %s</string>
=======
    <string name="config_show_seconds_ring">Show seconds ring</string>
>>>>>>> 4496c1d7

    <string name="premium_confirmation">Configure widgets in Watch Face settings</string>
    <string name="open_phone_url_android_device">Continue on phone</string>
    <string name="open_phone_url_ios_device">You need an Android phone to install the companion app.</string>
    <string name="open_phone_url_android_not_reachable">An error occurred. Check connection and try again.</string>
    <string name="open_phone_url_fail">Oops, an error occurred, try again later.</string>

    <string name="misc_notification_channel_name">Misc</string>
    <string name="misc_notification_channel_description">Help improve the product by asking for your feedback</string>
    <string name="rating_notification_title">Enjoy Pixel Minimal Watch Face?</string>
    <string name="rating_notification_message">How do you like it so far?</string>
    <string name="rating_notification_cta">Give feedback</string>
    <string name="rating_popup_question_title">What do you think of Pixel Minimal Watch Face?</string>
    <string name="rating_popup_question_message">I develop it on my free time, doing the best I can to make it look great.\nThere still might be things to improve so I would really appreciate your feedback.</string>
    <string name="rating_popup_question_cta_negative">-> I don\'t like it</string>
    <string name="rating_popup_question_cta_positive">-> I like it</string>
    <string name="rating_popup_negative_title">:(</string>
    <string name="rating_popup_negative_message">I\'m sad to hear that.\n\nWould you mind sending me your feedback using your phone?</string>
    <string name="rating_popup_negative_cta_negative">-> No thanks</string>
    <string name="rating_popup_negative_cta_positive">-> Sure</string>
    <string name="rating_popup_positive_title">:)</string>
    <string name="rating_popup_positive_message">I\'m glad you enjoy it.\n\nWould you mind giving it a positive review on the PlayStore?\nIt would really help me a lot!</string>
    <string name="rating_popup_positive_cta_negative">-> No thanks</string>
    <string name="rating_popup_positive_cta_positive">-> Sure</string>
    <string name="rating_feedback_send_error">Unable to open feedback email.\nInstall the app on your phone to send your feedback.</string>
    <string name="rating_feedback_email" translatable="false">pixelwatchface@benoitletondor.com</string>
    <string name="rating_feedback_send_subject" translatable="false">Pixel Watch Face - Feedback</string>
    <string name="rating_feedback_send_text"></string>

    <string name="color_default">Wear OS colors</string>
    <string name="color_yellow">Yellow</string>
    <string name="color_blue">Blue</string>
    <string name="color_light_blue">Light blue</string>
    <string name="color_grey">Grey</string>
    <string name="color_blue_grey">Blue grey</string>
    <string name="color_green">Green</string>
    <string name="color_red">Red</string>
    <string name="color_white">White</string>
    <string name="color_amber">Amber</string>
    <string name="color_orange">Orange</string>
    <string name="color_deep_orange">Deep orange</string>
    <string name="color_pink">Pink</string>
    <string name="color_purple">Purple</string>
    <string name="color_deep_purple">Deep purple</string>
    <string name="color_indigo">Indigo</string>
    <string name="color_cyan">Cyan</string>
    <string name="color_teal">Teal</string>
    <string name="color_lime_green">Lime green</string>
    <string name="color_lime">Lime</string>
    <string name="color_brown">Brown</string>

    <string name="time_size_0">smaller</string>
    <string name="time_size_25">small</string>
    <string name="time_size_50">default</string>
    <string name="time_size_75">big</string>
    <string name="time_size_100">bigger</string>
</resources><|MERGE_RESOLUTION|>--- conflicted
+++ resolved
@@ -28,11 +28,8 @@
     <string name="config_show_filled_time_ambient">Use thin time in ambient mode</string>
     <string name="config_show_wear_os_logo_premium">WearOS logo as middle widget</string>
     <string name="config_show_complications_ambient">Widgets in ambient mode</string>
-<<<<<<< HEAD
     <string name="config_time_size">Size of time and date: %s</string>
-=======
     <string name="config_show_seconds_ring">Show seconds ring</string>
->>>>>>> 4496c1d7
 
     <string name="premium_confirmation">Configure widgets in Watch Face settings</string>
     <string name="open_phone_url_android_device">Continue on phone</string>
