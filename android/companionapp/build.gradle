--- conflicted
+++ resolved
@@ -31,12 +31,8 @@
         applicationId "com.benoitletondor.pixelminimalwatchface"
         minSdkVersion 25
         targetSdkVersion 30
-        versionCode 10053
-<<<<<<< HEAD
+        versionCode 10054
         versionName "2.0.0"
-=======
-        versionName "1.8.6"
->>>>>>> ab698836
 
         testInstrumentationRunner "androidx.test.runner.AndroidJUnitRunner"
 
