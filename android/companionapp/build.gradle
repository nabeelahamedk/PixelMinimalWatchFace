--- conflicted
+++ resolved
@@ -31,13 +31,8 @@
         applicationId "com.benoitletondor.pixelminimalwatchface"
         minSdkVersion 25
         targetSdkVersion 30
-<<<<<<< HEAD
-        versionCode 10059
+        versionCode 10062
         versionName "2.0.0"
-=======
-        versionCode 10061
-        versionName "1.8.8"
->>>>>>> 748ff31f
 
         testInstrumentationRunner "androidx.test.runner.AndroidJUnitRunner"
 
