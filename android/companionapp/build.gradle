--- conflicted
+++ resolved
@@ -31,12 +31,8 @@
         applicationId "com.benoitletondor.pixelminimalwatchface"
         minSdkVersion 25
         targetSdkVersion 30
-        versionCode 10049
-<<<<<<< HEAD
+        versionCode 10050
         versionName "2.0.0"
-=======
-        versionName "1.8.4"
->>>>>>> 4e6ba335
 
         testInstrumentationRunner "androidx.test.runner.AndroidJUnitRunner"
 
